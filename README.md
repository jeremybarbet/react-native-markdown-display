# React Native Markdown Renderer [![npm version](https://badge.fury.io/js/react-native-markdown-renderer.svg)](https://badge.fury.io/js/react-native-markdown-renderer) [![Known Vulnerabilities](https://snyk.io/test/github/mientjan/react-native-markdown-renderer/badge.svg)](https://snyk.io/test/github/mientjan/react-native-markdown-renderer)

Is a 100% compatible CommonMark renderer, a react-native markdown renderer done right. This is __not__
a web-view markdown renderer but a renderer that uses native components for all its elements. These components can be overwritten when needed as seen in the examples.

<<<<<<< HEAD
### Future releases
**v2.1.0**
 - We are going to switch to a type based rule system instead of a html tags. Rules are currently 
 based off html tags "a,h1,h2,h3,h4,ul,li etc." this will change to "anchor, heading1, bullet_list, bullet_list_item" 
 This makes it a lot easier to add extra syntax features through plugins.
 

=======
>>>>>>> 7dfcb1c5
### Quick links
 - [Documentation](https://github.com/mientjan/react-native-markdown-renderer/wiki/)
 - [Examples](https://github.com/mientjan/react-native-markdown-renderer/wiki/Examples)
 - [Example App](https://github.com/mientjan/react-native-markdown-renderer/wiki/ExampleApp)
 

### Syntax Support

To give a summary of the supported syntax react-native-markdown-renderer supports.
 
 - Tables
 - Heading 1 > 6
 - Horizontal Rules
 - Typographic Replacements
 - Emphasis ( **bold**, *italic*, ~~strikethrough~~ )
 - Blockquotes
 - Lists
    - Ordered
    57. Unordered
    2. foo
    3. bar
 - Code Blocks
 - Syntax highlighting
 - Links
 - Images
 - Plugins for **extra** syntax support, [see plugins](https://www.npmjs.com/browse/keyword/markdown-it-plugin). 
 Because this markdown-renderer uses markdown-it as its base it also supports all its plugins and 
 subsequent extra language support.
 
### Plugins, Extending Markdown (common mark A+) language support
This renderer, supports the ability extend the current CommonMark A+ spec. 

For example:

 - checkboxes: [ ] Not Checked [x] Checked https://www.npmjs.com/package/markdown-it-checkbox
 - Video Embeds: ```@[youtube](dQw4w9WgXcQ)``` https://www.npmjs.com/package/markdown-it-video
 
And a lot more, the list of community created plugins to extends the language are endless. But be 
**carefull** add a plugin is easy, creating a rule for it is not. Currently the astRenderer and rules 
are based off html tags. This makes it especially hard when adding stuff like checkbox or Video Embeds 
that are grouped under input, label and a tag.

**Version 2.1.0** will switch this around and move the rules from tags to type. So a ```* list``` was a "li" 
in the rules becomes a "bullet_list_item".

Checkbox was a "input" with no wrapper and will now move to "checkbox". This change will help to make support 
for plugins a lot easier   


### Tested on:

| [] | react | react-native |
| ---- | ---- | ------- |
| v | 16.0.0-alpha.12 | 0.45.1 |
| v | 16.0.0-alpha.6 | 0.44.0 |
| x | 15.x | ^0.46.4 |

``` // react 15 seems to break with expo.```

### Todo
 - ~~add styleSheet support~~
 - ~~add plugin support~~
 - ~~add support for seperate rules~~
 - add styleSheet inheritance support

### How to:

#### npm
```npm
npm install -S react-native-markdown-renderer
```
#### yarn
```npm
yarn add react-native-markdown-renderer
```

See [WIKI](https://github.com/mientjan/react-native-markdown-renderer/wiki/) for examples and documentation

---

# Syntax Support

__Advertisement :)__

- __[pica](https://nodeca.github.io/pica/demo/)__ - high quality and fast image
  resize in browser.
- __[babelfish](https://github.com/nodeca/babelfish/)__ - developer friendly
  i18n with plurals support and easy syntax.

You will like those projects!

---

# h1 Heading 8-)
## h2 Heading
### h3 Heading
#### h4 Heading
##### h5 Heading
###### h6 Heading


### Horizontal Rules

___

---


### Typographic replacements

Enable typographer option to see result.

(c) (C) (r) (R) (tm) (TM) (p) (P) +-

test.. test... test..... test?..... test!....

!!!!!! ???? ,,  -- ---

"Smartypants, double quotes" and 'single quotes'


## Emphasis

**This is bold text**

__This is bold text__

*This is italic text*

_This is italic text_

~~Strikethrough~~


## Blockquotes


> Blockquotes can also be nested...
>> ...by using additional greater-than signs right next to each other...
> > > ...or with spaces between arrows.


## Lists

Unordered

+ Create a list by starting a line with `+`, `-`, or `*`
+ Sub-lists are made by indenting 2 spaces:
  - Marker character change forces new list start:
    * Ac tristique libero volutpat at
    + Facilisis in pretium nisl aliquet
    - Nulla volutpat aliquam velit
+ Very easy!

Ordered

1. Lorem ipsum dolor sit amet
2. Consectetur adipiscing elit
3. Integer molestie lorem at massa


1. You can use sequential numbers...
1. ...or keep all the numbers as `1.`

Start numbering with offset:

57. foo
1. bar


## Code

Inline `code`

Indented code

    // Some comments
    line 1 of code
    line 2 of code
    line 3 of code


Block code "fences"

```
Sample text here...
```

Syntax highlighting

``` js
var foo = function (bar) {
  return bar++;
};

console.log(foo(5));
```

## Tables

| Option | Description |
| ------ | ----------- |
| data   | path to data files to supply the data that will be passed into templates. |
| engine | engine to be used for processing templates. Handlebars is the default. |
| ext    | extension to be used for dest files. |

Right aligned columns

| Option | Description |
| ------:| -----------:|
| data   | path to data files to supply the data that will be passed into templates. |
| engine | engine to be used for processing templates. Handlebars is the default. |
| ext    | extension to be used for dest files. |


## Links

[link text](http://dev.nodeca.com)

[link with title](http://nodeca.github.io/pica/demo/ "title text!")

Autoconverted link https://github.com/nodeca/pica (enable linkify to see)


## Images

![Minion](https://octodex.github.com/images/minion.png)
![Stormtroopocat](https://octodex.github.com/images/stormtroopocat.jpg "The Stormtroopocat")

Like links, Images also have a footnote style syntax

![Alt text][id]

With a reference later in the document defining the URL location:

[id]: https://octodex.github.com/images/dojocat.jpg  "The Dojocat"<|MERGE_RESOLUTION|>--- conflicted
+++ resolved
@@ -3,22 +3,12 @@
 Is a 100% compatible CommonMark renderer, a react-native markdown renderer done right. This is __not__
 a web-view markdown renderer but a renderer that uses native components for all its elements. These components can be overwritten when needed as seen in the examples.
 
-<<<<<<< HEAD
-### Future releases
-**v2.1.0**
- - We are going to switch to a type based rule system instead of a html tags. Rules are currently 
- based off html tags "a,h1,h2,h3,h4,ul,li etc." this will change to "anchor, heading1, bullet_list, bullet_list_item" 
- This makes it a lot easier to add extra syntax features through plugins.
- 
-
-=======
->>>>>>> 7dfcb1c5
 ### Quick links
  - [Documentation](https://github.com/mientjan/react-native-markdown-renderer/wiki/)
  - [Examples](https://github.com/mientjan/react-native-markdown-renderer/wiki/Examples)
  - [Example App](https://github.com/mientjan/react-native-markdown-renderer/wiki/ExampleApp)
  
-
+  
 ### Syntax Support
 
 To give a summary of the supported syntax react-native-markdown-renderer supports.
@@ -26,7 +16,7 @@
  - Tables
  - Heading 1 > 6
  - Horizontal Rules
- - Typographic Replacements
+ - Typographic replacements
  - Emphasis ( **bold**, *italic*, ~~strikethrough~~ )
  - Blockquotes
  - Lists
@@ -38,28 +28,7 @@
  - Syntax highlighting
  - Links
  - Images
- - Plugins for **extra** syntax support, [see plugins](https://www.npmjs.com/browse/keyword/markdown-it-plugin). 
- Because this markdown-renderer uses markdown-it as its base it also supports all its plugins and 
- subsequent extra language support.
- 
-### Plugins, Extending Markdown (common mark A+) language support
-This renderer, supports the ability extend the current CommonMark A+ spec. 
-
-For example:
-
- - checkboxes: [ ] Not Checked [x] Checked https://www.npmjs.com/package/markdown-it-checkbox
- - Video Embeds: ```@[youtube](dQw4w9WgXcQ)``` https://www.npmjs.com/package/markdown-it-video
- 
-And a lot more, the list of community created plugins to extends the language are endless. But be 
-**carefull** add a plugin is easy, creating a rule for it is not. Currently the astRenderer and rules 
-are based off html tags. This makes it especially hard when adding stuff like checkbox or Video Embeds 
-that are grouped under input, label and a tag.
-
-**Version 2.1.0** will switch this around and move the rules from tags to type. So a ```* list``` was a "li" 
-in the rules becomes a "bullet_list_item".
-
-Checkbox was a "input" with no wrapper and will now move to "checkbox". This change will help to make support 
-for plugins a lot easier   
+ - Plugins for **extra** syntax support, [see plugins](https://www.npmjs.com/browse/keyword/markdown-it-plugin). Because this markdown-renderer uses markdown-it as its base it also supports all its plugins and subsequent extra language support.
 
 
 ### Tested on:
