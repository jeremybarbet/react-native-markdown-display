--- conflicted
+++ resolved
@@ -41,23 +41,9 @@
  * @param children
  * @return {string}
  */
-<<<<<<< HEAD
 const getCopyFromChildren = children => {
   return children instanceof Array ? children.join('') : children;
 };
-=======
-export default class Markdown extends Component {
-  /**
-   * Definition of the prop types
-   */
-  static propTypes = {
-    children: PropTypes.node.isRequired,
-    renderer: PropTypes.oneOfType([PropTypes.func, PropTypes.instanceOf(AstRenderer)]),
-    onLinkPress: PropTypes.func,
-    rules: (props, propName, componentName) => {
-      let invalidProps = [];
-      const prop = props[propName];
->>>>>>> 86709e00
 
 const getRenderer = (renderer, rules, style) => {
   if (renderer && rules) {
@@ -88,7 +74,8 @@
       {
         ...styles,
         ...style,
-      }
+      },
+      props.onLinkPress
     );
   }
 };
@@ -130,6 +117,7 @@
 Markdown.propTypes = {
   children: PropTypes.node.isRequired,
   renderer: PropTypes.oneOfType([PropTypes.func, PropTypes.instanceOf(AstRenderer)]),
+  onLinkPress: PropTypes.func,
   rules: (props, propName, componentName) => {
     let invalidProps = [];
     const prop = props[propName];
@@ -158,83 +146,4 @@
   style: PropTypes.any,
 };
 
-<<<<<<< HEAD
-export default Markdown;
-=======
-    // these checks are here to prevent extra overhead.
-    if (renderer) {
-      if (typeof renderer === 'function') {
-        if (!this.renderer || this.renderer.render !== renderer) {
-          this.renderer = {
-            render: renderer,
-          };
-        }
-      } else if (renderer instanceof AstRenderer) {
-        if (this.renderer !== renderer) {
-          this.renderer = renderer;
-        }
-      } else {
-        throw new Error('Provided renderer is not compatible with function or AstRenderer. please change');
-      }
-    } else {
-      if (!this.renderer || this.props.renderer || this.props.rules !== rules || this.props.style !== style) {
-        this.renderer = new AstRenderer(
-          {
-            ...renderRules,
-            ...(rules || {}),
-          },
-          {
-            ...styles,
-            ...style,
-          },
-          props.onLinkPress
-        );
-      }
-    }
-
-    if (!this.markdownParser || this.props.markdownit !== markdownit || plugins !== this.props.plugins) {
-      let md = markdownit;
-      if (plugins && plugins.length > 0) {
-        plugins.forEach(plugin => {
-          md = md.use.apply(md, plugin.toArray());
-        });
-      }
-
-      this.markdownParser = md;
-    }
-  }
-
-  /**
-   *
-   */
-  componentWillMount() {
-    this.updateSettings(this.props);
-  }
-
-  /**
-   *
-   * @param nextProps
-   */
-  componentWillReceiveProps(nextProps) {
-    this.updateSettings(nextProps);
-  }
-
-  /**
-   *
-   * @param children
-   * @return {string}
-   */
-  getCopyFromChildren(children = this.props.children) {
-    return children instanceof Array ? children.join('') : children;
-  }
-
-  /**
-   *
-   * @return {View}
-   */
-  render() {
-    const copy = (this.copy = this.getCopyFromChildren());
-    return parser(copy, this.renderer.render, this.markdownParser);
-  }
-}
->>>>>>> 86709e00
+export default Markdown;