--- conflicted
+++ resolved
@@ -1,10 +1,6 @@
 {
   "name": "react-native-markdown-renderer",
-<<<<<<< HEAD
-  "version": "1.3.6",
-=======
   "version": "2.0.4",
->>>>>>> fcf4a2f8
   "description": "Markdown renderer for react-native, with CommonMark spec support + adds syntax extensions & sugar (URL autolinking, typographer).",
   "main": "index.js",
   "scripts": {
@@ -34,12 +30,7 @@
     "react-native-fit-image": "^1.5.2"
   },
   "peerDependencies": {
-<<<<<<< HEAD
     "react": "16.0.0-alpha.12",
     "react-native": "0.48.*"
-=======
-    "react": "^15.x",
-    "react-native": "^0.44.0"
->>>>>>> fcf4a2f8
   }
 }