{
  "name": "react-native-markdown-renderer",
  "version": "3.2.8",
  "description": "Markdown renderer for react-native, with CommonMark spec support + adds syntax extensions & sugar (URL autolinking, typographer).",
  "main": "src/index.js",
  "types": "src/index.d.ts",
  "scripts": {},
  "repository": {
    "type": "git",
    "url": "git+https://github.com/mientjan/react-native-markdown-renderer.git"
  },
  "keywords": [
    "react",
    "react-native",
    "native",
    "markdown",
    "commonmark",
    "markdown-it"
  ],
  "author": "Mient-jan Stelling",
  "license": "MIT",
  "bugs": {
    "url": "https://github.com/mientjan/react-native-markdown-renderer/issues"
  },
  "homepage": "https://github.com/mientjan/react-native-markdown-renderer#readme",
  "dependencies": {
    "@types/markdown-it": "^0.0.4",
<<<<<<< HEAD
    "@types/react-native": ">=0.50.0",
    "markdown-it": "^10.0.0",
=======
    "markdown-it": "^8.4.0",
>>>>>>> 67465200
    "prop-types": "^15.5.10",
    "react-native-fit-image": "^1.5.2"
  },
  "peerDependencies": {
    "react": "^16.2.0",
    "react-native": ">=0.50.4",
    "@types/react-native": ">=0.50.0"
  },
  "devDependencies": {
    "chokidar": "^2.0.0",
    "fs-extra": "^5.0.0"
  }
}<|MERGE_RESOLUTION|>--- conflicted
+++ resolved
@@ -25,12 +25,7 @@
   "homepage": "https://github.com/mientjan/react-native-markdown-renderer#readme",
   "dependencies": {
     "@types/markdown-it": "^0.0.4",
-<<<<<<< HEAD
-    "@types/react-native": ">=0.50.0",
     "markdown-it": "^10.0.0",
-=======
-    "markdown-it": "^8.4.0",
->>>>>>> 67465200
     "prop-types": "^15.5.10",
     "react-native-fit-image": "^1.5.2"
   },
