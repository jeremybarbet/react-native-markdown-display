{
  "expo": {
<<<<<<< HEAD
    "sdkVersion": "21.0.0"
=======
    "sdkVersion": "23.0.0"
>>>>>>> 7dfcb1c5
  }
}<|MERGE_RESOLUTION|>--- conflicted
+++ resolved
@@ -1,9 +1,5 @@
 {
   "expo": {
-<<<<<<< HEAD
-    "sdkVersion": "21.0.0"
-=======
     "sdkVersion": "23.0.0"
->>>>>>> 7dfcb1c5
   }
 }